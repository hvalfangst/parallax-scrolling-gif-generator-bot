# Parallax Scrolling GIF Generator using OpenAI DALL-E-3

This program generates parallax backgrounds using OpenAI's **DALL-E-3**.
Prompts are crafted by **GPT-4.1 Nano** to create images with 4 distinct layers (256px each).
An algorithm extracts each layer, making the rest transparent.
These layers simulate parallax scrolling, recorded as a GIF.

Prompts, images, layers, and GIFs are stored in their respective directories with timestamped filenames. 
This entire flow is automated via a [GitHub Actions workflow](.github/workflows/gif_publisher.yml) **CRON** that executes daily at 04:00 UTC (06:00 CET).

**IMPORTANT**: The quality of generated GIFs is heavily dependent on the OpenAI endpoints performing optimally. 
A subpar GPT-4 prompt will inevitably lead to DALL-E generating unsuitable images. My parallax algorithm specifically requires 4 distinct 256px layers - any deviation causes rendering issues. 
Additionally, the GIF generation pipeline may produce totally botched results when image colors fall outside the expected palette or when pixels cannot be effectively mapped using Euclidean distance calculations.

## Today's GIF
![gif](gifs/gif_current.gif)

## Today's Image

![image](images/image_current.png)

<<<<<<< HEAD
**Prompt:** NIX
=======
**Prompt:** Background for 2d side-scrolling game, which have 4 separate horizontal layers.  
Layer 1 (256px): Distant sky with subtle gradient and faint clouds, using light blues and soft whites to create depth.  
Layer 2 (512px): Mid-distant mountains and hills with gentle curves, in darker blues and muted greens, adding some variation with small trees.
>>>>>>> 60e36f1a
<|MERGE_RESOLUTION|>--- conflicted
+++ resolved
@@ -19,10 +19,6 @@
 
 ![image](images/image_current.png)
 
-<<<<<<< HEAD
-**Prompt:** NIX
-=======
 **Prompt:** Background for 2d side-scrolling game, which have 4 separate horizontal layers.  
 Layer 1 (256px): Distant sky with subtle gradient and faint clouds, using light blues and soft whites to create depth.  
-Layer 2 (512px): Mid-distant mountains and hills with gentle curves, in darker blues and muted greens, adding some variation with small trees.
->>>>>>> 60e36f1a
+Layer 2 (512px): Mid-distant mountains and hills with gentle curves, in darker blues and muted greens, adding some variation with small trees.